"""A representation of aggregate.

May be used to get a rough build order of packages or gather health information.
"""

# TODO: refactor long lines and remove the linter mute below.
# ruff: noqa: E501

import configparser
import logging
import subprocess
from collections import namedtuple
from dataclasses import dataclass
from multiprocessing import Pool
<<<<<<< HEAD
import yaml
=======
from pathlib import Path
from typing import Any, Optional
>>>>>>> a34e7413

from percy.render.recipe import Package, RendererType, render


class PackageNode:
    """A node representing a package"""

    aggregate = None
    nodes = {}
    bootstrap_nodes = {}

    def __init__(
        self,
        parent: "PackageNode",
        package_name: str,
        package: Package,
        is_run: bool,
    ):
        """PackageNode constructor

        Args:
            parent (PackageNode): The parent node.
            package_name (str): The package name.
            package (Package): The corresponding rendered package.
            is_run (bool): If this is coming from a run dependency.
        """
        self.parents = set([parent])
        self.package_name = package_name
        self.package = package
        self.feedstock = self.aggregate.packages[package_name].git_info
        self.is_run = False
        if is_run:
            self.is_run = True
        if parent:
            self.weight = parent.weight + 1
        else:
            self.weight = 0
        self.children = set()
        logging.debug(f"New node {package_name}")

    @classmethod
    def init(cls, aggregate: "Aggregate"):
        """Initialize a dependency tree.

        Args:
            aggregate (Aggregate): The aggregate object.
        """
        PackageNode.aggregate = aggregate
        PackageNode.nodes = {}
        PackageNode.bootstrap_nodes = {}

    @classmethod
    def make_node(
        cls,
        package_name: str,
        walk_up: bool,
        origin_section: str = "run",
        parent: "PackageNode" = None,
    ) -> "PackageNode":
        """Make a node representing a package.

        Args:
            package_name (str): The name of the package.
            walk_up (bool): Whether to create to call make_node on dependencies of the package.
            origin_section (str, optional): If the package was used in a run section or other. Defaults to "run".
            parent (PackageNode, optional): Parent node. Defaults to None.

        Returns:
            PackageNode: The package node.
        """

        node = None
        package_name = package_name.strip()
        is_run = origin_section == "run"

        def check_cycle(package_name, parent, ancestors=[]):
            if parent:
                if package_name == parent.package_name:
                    return [parent.package_name] + ancestors
                else:
                    for p in parent.parents:
                        r = check_cycle(package_name, p, [parent.package_name] + ancestors)
                        if package_name in r:
                            return r
            return ancestors

        package = PackageNode.aggregate.packages.get(package_name, None)
        if not package:
            logging.warning(f"No information for {package_name}")
        else:
            # check cycle
            cycle = check_cycle(package_name, parent)
            if cycle:
                logging.warning(f"CYCLE: {'->'.join(cycle+[package_name])}")

            if package_name in PackageNode.nodes:
                # existing package - update edges
                node = PackageNode.nodes[package_name]
                if not cycle:
                    node.parents.add(parent)
                if is_run:
                    node.is_run = True
                if parent:
                    node._update_weight(parent.weight)
            else:
                # new package
                node = cls(parent, package_name, package, is_run)
                PackageNode.nodes[package_name] = node
                if walk_up:
                    node._walk_up_requirements()

            if parent:
                # update parent edge
                if not cycle:
                    parent.children.add(node)
                else:
                    PackageNode.bootstrap_nodes[package_name] = node

        return node

    def _update_weight(self, base_weight):
        if self.weight < (base_weight + 1):
            self.weight = base_weight + 1
            for child in self.children:
                child._update_weight(self.weight)

    def __str__(self):
        return repr(self)

    def __repr__(self):
        return "{}".format(self.package_name)

    def __hash__(self):
        return hash((self.package_name))

    def __eq__(self, other):
        if not isinstance(other, type(self)):
            return NotImplemented
        return self.package_name == other.package_name

    def _walk_up_requirements(self):
        for section in ["build", "host", "run"]:
            for dep in self.package[section]:
                PackageNode.make_node(dep.pkg, True, section, self)


@dataclass
class Feedstock:
    name: str
    git_url: str
    branch: str
    path: str
    packages: dict[str, Package]
    weight: int


def _render(feedstock_repo, recipe_path, subdir, python, others, renderer):
    try:
        rendered_recipes = render(recipe_path, subdir, python, others, renderer=renderer)
    except Exception as exc:
        logging.error(f"Render issue {feedstock_repo.name} : {exc}")
        rendered_recipes = []
    return feedstock_repo, rendered_recipes


FeedstockGitRepo = namedtuple("FeedstockGitRepo", ["name", "git_url", "branch", "path"])


class Aggregate:
    """An object to handle a repository of feedstocks.

    Args:
        aggregate_path (str): Aggregate local path.

    Attributes:
        local_path (Path): Aggregate path.
        git_url (str): Aggregate git url.
        git_branch (str): Aggregate git branch.
        packages (dict[str,Package]): Rendered packages. (Populated after calling load_local_feedstocks.)
        feedstocks (dict[str,Feedstock]): Feedstocks. (Populated after calling load_local_feedstocks.)
    """

    def __init__(self, aggregate_path: str, manifest_path: str = None):
        """Constructor

        Args:
            aggregate_path (str): Aggregate local path.
        """

        # get local aggregate info
        self.local_path = Path(aggregate_path)
        x = subprocess.run(
            ["git config --get remote.origin.url"],
            capture_output=True,
            shell=True,
            encoding="utf-8",
            cwd=self.local_path,
        )
        self.git_url = x.stdout.strip().replace("git@github.com:", "https://github.com/")
        x = subprocess.run(
            ["git rev-parse --abbrev-ref HEAD"],
            capture_output=True,
            shell=True,
            encoding="utf-8",
            cwd=self.local_path,
        )
        self.git_branch = x.stdout.strip()

        # read git submodules info
        self.submodules = {}
        if not manifest_path:
            aggregate_gitmodules = self.local_path / ".gitmodules"
            config = configparser.ConfigParser()
            config.read(aggregate_gitmodules)
            for section in config.sections():
                path = config[section].get("url").rsplit(".git")[0][1:]
                name = section.split('"')[1]
                git_url = f"{self.git_url.rsplit('/')[0]}/{name}.git"
                git_branch = config[section].get("branch", "main")
                self.submodules[name] = FeedstockGitRepo(name, git_url, git_branch, path)
        else:
            try:
                with open(Path(manifest_path),'r') as file:
                    manifest = yaml.load(file, Loader=yaml.SafeLoader)
            except FileNotFoundError:
                raise FileNotFoundError(f"Manifest file not found at {manifest_path}")
            except yaml.YAMLError:
                raise ValueError(f"Error parsing YAML: {manifest_path}")
            
            for name, git_info in manifest['feedstocks'].items():
                self.submodules[name] = FeedstockGitRepo(name, None, git_info['branch'], None)

        # packages, feedstocks and groups
        self.packages: dict[str:Package] = {}
        self.feedstocks: dict[str:Feedstock] = {}
        self.groups: dict[str : list[Feedstock]] = {}

    def _get_feedstock_git_repo(self, feedstock_path_rel: Path) -> Feedstock:
        """Get Feedsotck object from feedstock local path.

        Args:
            feedstock_path_rel (Path): Feedsotck local path.

        Returns:
            Feedstock: Feedstock representation.
        """
        feedstock = self.submodules.get(feedstock_path_rel.name, None)
        if feedstock:
            return feedstock
        else:
            return FeedstockGitRepo(
                feedstock_path_rel.name,
                self.git_url,
                self.git_branch,
                f"./{str(feedstock_path_rel)}",
            )

    def load_local_feedstocks(
        self,
        subdir: str = "linux-64",
        python: str = "3.10",
        others: Optional[dict[str, Any]] = None,
        renderer: Optional[RendererType] = None,
    ) -> dict[str, Package]:
        """Load aggregate feedstocks.

            Only load feedstocks being on master or main branch.
            If feedstocks are already loaded, rendered packages will be merged.

            This populates attributes packages and feedstocks.

        Args:
            subdir (str, optional): The subdir for which to load the feedstocks. Defaults to "linux-64".
            python (str, optional): The python version for which to load the feedstocks. Defaults to "3.10".
            others (dict[str, Any], optional): A variant dictionary. E.g. {"blas_impl" : "openblas"} Defaults to None.

        Returns:
            dict[str, Package]: Rendered packages contained in aggregate (also available as aggregate packages attribute).
        """

        if others is None:
            others = {"r_implementation": "r-base"}
            if subdir == "win-64":
                others["rust_compiler"] = "rust"
            else:
                others["blas_impl"] = "openblas"

        aggregate_path = self.local_path
        to_render = []
        for recipe_path in aggregate_path.glob("**/meta.yaml"):
            # base feedstock info
            feedstock_path_rel = recipe_path.relative_to(aggregate_path).parent
            if feedstock_path_rel.name == "recipe":
                feedstock_path_rel = feedstock_path_rel.parent
            feedstock_name = feedstock_path_rel.parts[0]
            feedstock_repo = self._get_feedstock_git_repo(feedstock_path_rel)

            # attempt to process only the latest feedstocks
            if (
                feedstock_repo.branch
                not in (
                    "master",
                    "main",
                )
                and not feedstock_repo.git_url.endswith("aggregate.git")
                and not feedstock_name == f"python-{python}-feedstock"
            ):
                logging.warning(
                    f"Skipping feedstock {feedstock_name} pinned to branch {feedstock_repo.branch} ({feedstock_repo.git_url})"
                )
                continue
            if feedstock_name.startswith("ctng-compilers-"):
                logging.warning(
                    f"Skipping feedstock {feedstock_name} now replaced by binutils-feedstock and gcc_toolchain-toolchain"
                )
                continue
            if "_cos6_" in feedstock_name or "_cos7_" in feedstock_name or "_amzn2_" in feedstock_name:
                logging.warning(f"Skipping cdt {feedstock_name}")
                continue

            # add to render list
            to_render.append((feedstock_repo, recipe_path, subdir, python, others, renderer))

        # render recipes
        with Pool() as pool:
            results = pool.starmap(_render, to_render)
            for feedstock_repo, rendered_recipes in results:
                for recipe in rendered_recipes:
                    # read recipe packages info
                    if recipe and not recipe.skip:
                        for name, rendered_pkg in recipe.packages.items():
                            rendered_pkg.git_info = feedstock_repo
                            if name in self.packages:
                                logging.debug(
                                    f"Merging deps of other variant {recipe.variant_id} : {feedstock_repo.name} : {name}"
                                )
                                self.packages[name].merge_deps(rendered_pkg)
                            else:
                                self.packages[name] = rendered_pkg

        # process run_exports
        for rendered_pkg in self.packages.values():
            for dep in rendered_pkg.host:
                if dep.pkg in self.packages:
                    for run_export in self.packages[dep.pkg].run_exports:
                        if (
                            "*" not in rendered_pkg.ignore_run_exports
                            and run_export not in rendered_pkg.ignore_run_exports
                        ):
                            rendered_pkg.run.add(run_export)

        # fill feedstocks
        for name, rendered_pkg in self.packages.items():
            v = self.feedstocks.setdefault(
                rendered_pkg.git_info.name,
                Feedstock(
                    rendered_pkg.git_info.name,
                    rendered_pkg.git_info.git_url,
                    rendered_pkg.git_info.branch,
                    rendered_pkg.git_info.path,
                    dict(),
                    0,
                ),
            )
            v.packages[name] = rendered_pkg

        # fill groups
        for name, feedstock in self.feedstocks.items():
            v = self.groups.setdefault(next(iter(feedstock.packages.values())).group, [])
            v.append(feedstock)

        return self.packages

    def package_to_feedstock_path(self) -> dict[str, str]:
        """Returns a mapping of package name to feedstock path.

        Returns:
            dict[str, str]: mapping of package name to feedstock path.
        """
        package_to_feedstock = {}
        for name, package in self.packages.items():
            package_to_feedstock.setdefault(name, []).append(package.git_info.path)
        return dict(sorted(package_to_feedstock.items()))

    def _build_order(self) -> dict[str, Feedstock]:
        """Computes a feedstock build order.

        Returns:
            dict[str, Feedstock]: An ordered dictionary of Feedstock.
        """
        # feedstock build order
        feedstocks = {}
        for pkg, node in sorted(
            PackageNode.nodes.items(),
            key=lambda x: (1.0 / (x[1].weight + 1), x[1].feedstock),
        ):
            v = feedstocks.setdefault(
                node.feedstock,
                Feedstock(
                    node.feedstock.name,
                    node.feedstock.git_url,
                    node.feedstock.branch,
                    node.feedstock.path,
                    dict(),
                    0,
                ),
            )
            v.weight = max(v.weight, node.weight)
            v.packages[pkg] = self.packages[pkg]
        return sorted(feedstocks.values(), key=lambda x: (1.0 / (x.weight + 1), x.name))

    def get_build_order(
        self,
        target_groups: list[str] = [],
        target_feedstocks: list[str] = [],
        target_packages: list[str] = [],
        drop_noarch: bool = False,
        no_upstream: bool = False,
    ) -> dict[str, Feedstock]:
        """Creates a Feedstock builder order based on a list of leaf packages.

        Args:
            target_groups (list[str], optional): List of target groups.
            target_feedstocks (list[str], optional): List of target feedstocks.
            target_packages (list[str]): List of leaf package names.
            drop_noarch (bool, optional): Whether to drop noarch packages. Defaults to False.
            no_upstream (bool, optional): Whether to drop unspecified packages. Defaults to False.

        Returns:
            dict[str, Feedstock]: An ordered dictionary of Feedstock.
        """
        PackageNode.init(self)

        # expand target_packages with packages from target_feedstocks and target_groups
        target_packages = list(target_packages)
        target_feedstocks = list(target_feedstocks)
        target_groups = list(target_groups)
        for group in target_groups:
            if group in self.groups:
                target_feedstocks.extend([f.name for f in self.groups[group]])
        for feedstock in target_feedstocks:
            if feedstock in self.feedstocks.keys():
                target_packages.extend(self.feedstocks[feedstock].packages.keys())

        # build graph walking up from packages
        for pkg in target_packages:
            PackageNode.make_node(pkg, True)

        # drop graph nodes not having package as a run dependency
        if no_upstream:
            PackageNode.nodes = {k: v for k, v in PackageNode.nodes.items() if k in target_packages}

        # drop noarch graph nodes
        if drop_noarch:
            PackageNode.nodes = {k: v for k, v in PackageNode.nodes.items() if not v.package.is_noarch}

        # feedstock build order
        return self._build_order()

    def get_depends_build_order(
        self,
        target_groups: list[str] = [],
        target_feedstocks: list[str] = [],
        target_packages: list[str] = [],
        package_allowlist: list[str] = [],
        feedstock_blocklist: list[str] = [],
        drop_noarch: bool = False,
    ) -> dict[str, Feedstock]:
        """Creates a Feedstock builder order based on packages having target as a dependency.

        Args:
            target_groups (list[str], optional): List of target groups.
            target_feedstocks (list[str], optional): List of target feedstocks.
            target_packages (list[str], optional): List of target packages.
            package_allowlist (list[str], optional): List of package names to consider. Defaults to [].
            feedstock_blocklist (list[str], optional): List of feedstock names to exclude. Defaults to [].
            drop_noarch (bool, optional): Whether to drop noarch packages. Defaults to False.

        Returns:
            dict[str, Feedstock]: An ordered dictionary of Feedstock.
        """

        PackageNode.init(self)

        # expand target_packages with packages from target_feedstocks and target_groups
        target_packages = list(target_packages)
        target_feedstocks = list(target_feedstocks)
        target_groups = list(target_groups)
        for group in target_groups:
            if group in self.groups:
                target_feedstocks.extend([f.name for f in self.groups[group]])
        for feedstock in target_feedstocks:
            if feedstock in self.feedstocks.keys():
                target_packages.extend(self.feedstocks[feedstock].packages.keys())
        logging.info(
            f"get_depends_build_order groups:{target_groups} feedstocks:{target_feedstocks} packages:{target_packages}"
        )

        # build graph with packages having package as a dependency
        for target in target_packages:
            for name, package in self.packages.items():
                if (
                    not package_allowlist or name in package_allowlist
                ) and package.git_info.name not in feedstock_blocklist:
                    for dep in package.run:
                        if dep.pkg == target:
                            PackageNode.make_node(name, True, "run")

        # drop graph nodes in blocklist or not in allowlist
        PackageNode.nodes = {
            k: v
            for k, v in PackageNode.nodes.items()
            if (not package_allowlist or k in package_allowlist) and v.feedstock.name not in feedstock_blocklist
        }

        # drop graph nodes not having package as a run dependency
        PackageNode.nodes = {
            k: v
            for k, v in PackageNode.nodes.items()
            if any([v.package.has_dep("run", target) for target in target_packages])
        }

        # drop noarch graph nodes
        if drop_noarch:
            PackageNode.nodes = {k: v for k, v in PackageNode.nodes.items() if not v.package.is_noarch}

        # feedstock build order
        return self._build_order()<|MERGE_RESOLUTION|>--- conflicted
+++ resolved
@@ -12,12 +12,9 @@
 from collections import namedtuple
 from dataclasses import dataclass
 from multiprocessing import Pool
-<<<<<<< HEAD
 import yaml
-=======
 from pathlib import Path
 from typing import Any, Optional
->>>>>>> a34e7413
 
 from percy.render.recipe import Package, RendererType, render
 
